/*
An ink miner that can be used in BlockArt

Usage:
go run ink-miner.go [server ip:port] [pubKey] [privKey]

*/

package main

import (
	"crypto/ecdsa"
	"crypto/elliptic"
	"crypto/md5"
	"crypto/rand"
	"crypto/x509"
	"encoding/gob"
	"encoding/hex"
	"encoding/json"
	"fmt"
	"log"
	"math/big"
	"net"
	"net/rpc"
	"os"
	"strings"
	"time"

	"./errorlib"
	"./shapelib"
)

//

////////////////////////////////////////////////////////////////////////////////////////////
// <TYPE DECLARATIONS>

// Represents the type of operation for a shape on the canvas
type OpType int

const (
	ADD OpType = iota
	REMOVE
)

type MinerResponse struct {
	Error   error
	Payload []interface{}
}

type MinerRequest struct {
	Payload []interface{}
}

type ArtnodeRequest struct {
	Token   string
	Payload []interface{}
}

// Settings for a canvas in BlockArt.
type CanvasSettings struct {
	// Canvas dimensions
	CanvasXMax uint32
	CanvasYMax uint32
}

// Settings for an instance of the BlockArt project/network.
type MinerNetSettings struct {
	// Hash of the very first (empty) block in the chain.
	GenesisBlockHash string

	// The minimum number of ink miners that an ink miner should be
	// connected to. If the ink miner dips below this number, then
	// they have to retrieve more nodes from the server using
	// GetNodes().
	MinNumMinerConnections uint8

	// Mining ink reward per op and no-op blocks (>= 1)
	InkPerOpBlock   uint32
	InkPerNoOpBlock uint32

	// Number of milliseconds between heartbeat messages to the server.
	HeartBeat uint32

	// Proof of work difficulty: number of zeroes in prefix (>=0)
	PoWDifficultyOpBlock   uint8
	PoWDifficultyNoOpBlock uint8

	// Canvas settings
	CanvasSettings CanvasSettings
}

// Used to send heartbeat to the server just shy of 1 second each beat
const TIME_BUFFER uint32 = 500

type Miner struct {
	logger                    *log.Logger
	localAddr                 net.Addr
	serverAddr                string
	serverConn                *rpc.Client
	miners                    map[string]*rpc.Client
	blockchain                map[string]*Block
	blockChildren             map[string][]string
	longestChainLastBlockHash string
	pubKey                    ecdsa.PublicKey
	privKey                   ecdsa.PrivateKey
	pubKeyString              string
	inkAccounts               map[string]uint32
	settings                  *MinerNetSettings
	nonces                    map[string]bool
	tokens                    map[string]bool
	newLongestChain           chan bool
	unminedOps                map[string]*OperationRecord
	unvalidatedOps            map[string]*OperationRecord
	validatedOps              map[string]*OperationRecord
}

type Block struct {
	BlockNo      uint32
	PrevHash     string
	Records      []OperationRecord
	PubKeyString string
	Nonce        uint32
}

type Operation struct {
	Type        OpType
	Shape       shapelib.Shape
	InkCost     uint32
	ValidateNum uint8
	TimeStamp   int64
}

type OperationRecord struct {
	Op           Operation
	OpSig        string
	PubKeyString string
}

type Signature struct {
	R *big.Int
	S *big.Int
}

type MinerInfo struct {
	Address net.Addr
	Key     ecdsa.PublicKey
}

// </TYPE DECLARATIONS>
////////////////////////////////////////////////////////////////////////////////////////////

//

var (
	logger   *log.Logger
	alphabet = []rune("0123456789abcdef")
)

func main() {
	logger = log.New(os.Stdout, "[Initializing]\n", log.Lshortfile)
	gob.Register(&elliptic.CurveParams{})
	gob.Register(&net.TCPAddr{})
	gob.Register([]Block{})
	gob.Register(Block{})
	gob.Register(Operation{})
	gob.Register(OperationRecord{})
	gob.Register(errorLib.InvalidBlockHashError(""))
	miner := new(Miner)
	miner.init()
	miner.listenRPC()
	miner.registerWithServer()
	miner.getMiners()
	miner.getLongestChain()
	logger.SetPrefix("[Mining]\n")
	// go miner.testAddOperation() // UNCOMMENT to test op mining - can remove when ops start flowing
	for {
		miner.mineBlock()
	}
}

//

////////////////////////////////////////////////////////////////////////////////////////////
// <PRIVATE METHODS : MINER>

func (m *Miner) init() {
	args := os.Args[1:]
	m.serverAddr = args[0]
	m.blockchain = make(map[string]*Block)
	m.blockChildren = make(map[string][]string)
	m.nonces = make(map[string]bool)
	m.tokens = make(map[string]bool)
	m.miners = make(map[string]*rpc.Client)
	m.inkAccounts = make(map[string]uint32)
	m.unminedOps = make(map[string]*OperationRecord)
	m.unvalidatedOps = make(map[string]*OperationRecord)
	m.validatedOps = make(map[string]*OperationRecord)
	m.inkAccounts[m.pubKeyString] = 0
	if len(args) <= 1 {
		logger.Fatalln("Missing keys, please generate with: go run generateKeys.go")
		// Can uncomment for lazy generate, just uncomment the bottom chunk
		// priv := generateNewKeys()
		// m.privKey = priv
		// m.pubKey = priv.PublicKey
	}
	// Proper Key Generate
	privBytes, _ := hex.DecodeString(args[2])
	//pubBytes, _ := hex.DecodeString(args[2])
	privKey, err := x509.ParseECPrivateKey(privBytes)
	if checkError(err) != nil {
		log.Fatalln("Error with Private Key")
	}

	pubKey := decodeStringPubKey(args[1])
	// pubKey, err := x509.ParsePKIXPublicKey(pubBytes)
	// if checkError(err) != nil {
	// 	log.Fatalln("Error with Public Key")
	// }

	// Verify if keys are correct
	data := []byte("Hello World")
	r, s, _ := ecdsa.Sign(rand.Reader, privKey, data)
	if !ecdsa.Verify(pubKey, data, r, s) {
		logger.Fatalln("Keys don't match, try again")
	} else {
		logger.Println("Keys are correct and verified")
	}

	m.privKey = *privKey
	m.pubKey = *pubKey
	m.pubKeyString = args[1]
	// End of Proper Key Generation

	m.newLongestChain = make(chan bool)
}

func (m *Miner) listenRPC() {
	addrs, _ := net.InterfaceAddrs()
	var externalIP string
	for _, a := range addrs {
		if ipnet, ok := a.(*net.IPNet); ok && !ipnet.IP.IsLoopback() {
			if ipnet.IP.To4() != nil {
				externalIP = ipnet.IP.String()
			}
		}
	}
	externalIP = externalIP + ":0"
	tcpAddr, err := net.ResolveTCPAddr("tcp", externalIP)
	checkError(err)
	listener, err := net.ListenTCP("tcp", tcpAddr)
	checkError(err)
	rpc.Register(m)
	m.localAddr = listener.Addr()
	logger.Println("Listening on: ", listener.Addr().String())
	go func() {
		for {
			conn, err := listener.Accept()
			checkError(err)
			logger.Println("New connection!")
			go rpc.ServeConn(conn)
		}
	}()
}

// Ink miner registers their address and public key to the server and starts sending heartbeats
func (m *Miner) registerWithServer() {
	serverConn, err := rpc.Dial("tcp", m.serverAddr)
	if checkError(err) != nil {
		log.Fatal("Server is not reachable")
	}
	settings := new(MinerNetSettings)
	err = serverConn.Call("RServer.Register", &MinerInfo{m.localAddr, m.pubKey}, settings)
	if checkError(err) != nil {
		//TODO: Crashing for now, will need to revisit if there is any softer way to handle the error
		log.Fatal("Couldn't Register to Server")
	}
	m.serverConn = serverConn
	m.settings = settings
	go m.startHeartBeats()
}

// Sends heartbeats every half second to the server to maintain connection
func (m *Miner) startHeartBeats() {
	var ignored bool
	m.serverConn.Call("RServer.HeartBeat", m.pubKey, &ignored)
	for {
		time.Sleep(time.Duration(m.settings.HeartBeat-TIME_BUFFER) * time.Millisecond)
		m.serverConn.Call("RServer.HeartBeat", m.pubKey, &ignored)
	}
}

// Gets miners from server if below MinNumMinerConnections
func (m *Miner) getMiners() {
	var addrSet []net.Addr
	for minerAddr, minerCon := range m.miners {
		isConnected := false
		minerCon.Call("Miner.PingMiner", "", &isConnected)
		if !isConnected {
			delete(m.miners, minerAddr)
		}
	}
	if len(m.miners) < int(m.settings.MinNumMinerConnections) {
		m.serverConn.Call("RServer.GetNodes", m.pubKey, &addrSet)
		m.connectToMiners(addrSet)
		logger.Println("Current set of Addresses and Miners: ", addrSet, m.miners)
	}
}

// Establishes RPC connections with miners in addrs array
func (m *Miner) connectToMiners(addrs []net.Addr) {
	for _, minerAddr := range addrs {
		if m.miners[minerAddr.String()] == nil {
			minerConn, err := rpc.Dial("tcp", minerAddr.String())
			if err != nil {
				log.Println(err)
				delete(m.miners, minerAddr.String())
			} else {
				m.miners[minerAddr.String()] = minerConn
				response := new(MinerResponse)
				request := new(MinerRequest)
				request.Payload = make([]interface{}, 1)
				request.Payload[0] = m.localAddr.String()
				minerConn.Call("Miner.BidirectionalSetup", request, response)
			}
		}
	}
}

func (m *Miner) getLongestChain() {
	//longestChainAndLength := new(ChainAndLength)
	response := new(MinerResponse)
	request := new(MinerRequest)
	for _, minerCon := range m.miners {
		singleResponse := new(MinerResponse)
		minerCon.Call("Miner.GetBlockChain", request, singleResponse)
		if len(response.Payload) < 1 {
			response = singleResponse
		} else if len(singleResponse.Payload[1].([]Block)) > len(response.Payload[1].([]Block)) {
			response = singleResponse
		}
	}
	if len(response.Payload) > 1 {
		longestBlockHash := response.Payload[0].(string)
		longestBlockChain := response.Payload[1].([]Block)
		currHash := longestBlockHash
		for i := 0; i < len(longestBlockChain); i++ {
			// Should be from Latest block to Earliest/Genesis
			block := &longestBlockChain[i]
			m.blockchain[currHash] = block
			m.addBlockChild(block, currHash)
			currHash = longestBlockChain[i].PrevHash
		}
		m.longestChainLastBlockHash = longestBlockHash
		logger.Println("Got an existing chain, start mining at blockNo: ", m.blockchain[m.longestChainLastBlockHash].BlockNo+1)
	}

	// Create a dummy block as the genesis block
	m.blockchain[m.settings.GenesisBlockHash] = &Block{0, "", []OperationRecord{}, m.pubKeyString, 0}
}

// Creates a block and block hash that has a suffix of nHashZeroes
// If successful, block is appended to the longestChainLastBlockHashin the blockchain map
func (m *Miner) mineBlock() {
	var nonce uint32 = 0
	var prevHash string
	var blockNo uint32

	if m.longestChainLastBlockHash == "" {
		prevHash = m.settings.GenesisBlockHash
		blockNo = 1
	} else {
		prevHash = m.longestChainLastBlockHash
		blockNo = m.blockchain[prevHash].BlockNo + 1
	}
	for {
		select {
		case <-m.newLongestChain:
			logger.Println("Got a new longest chain, switching to: ", m.longestChainLastBlockHash)
			return
		default:
			var block Block
			// Will create a opBlock or noOpBlock depending upon whether unminedOps are waiting to be mined
			if len(m.unminedOps) > 0 {
				var opRecordArray []OperationRecord
				for _, opRecord := range m.unminedOps {
					opRecordArray = append(opRecordArray, *opRecord)
				}
				block = Block{blockNo, prevHash, opRecordArray, m.pubKeyString, nonce}
			} else {
				block = Block{blockNo, prevHash, nil, m.pubKeyString, nonce}
			}
			if m.blockSuccessfullyMined(&block) {
				return
			} else {
				nonce++
			}
		}
	}
}

// Subtracts and credits ink to the ink accounts of each operation owner
// within a specified block, as well as ink for the mined block itself.
//
// TODO: Use a mutex
//
func (m *Miner) applyBlockInk(block *Block) {
	// update ink per operation
	for _, record := range block.Records {
		op := record.Op
		if _, exists := m.inkAccounts[record.PubKeyString]; !exists {
			m.inkAccounts[record.PubKeyString] = 0
		}
		if op.Type == ADD {
			m.inkAccounts[record.PubKeyString] -= op.InkCost
		} else {
			m.inkAccounts[record.PubKeyString] += op.InkCost
		}
	}

	// add ink for the newly mined block
	if _, exists := m.inkAccounts[block.PubKeyString]; !exists {
		m.inkAccounts[block.PubKeyString] = 0
	}
	if len(block.Records) == 0 {
		m.inkAccounts[block.PubKeyString] += m.settings.InkPerNoOpBlock
	} else {
		m.inkAccounts[block.PubKeyString] += m.settings.InkPerOpBlock
	}
}

func (m *Miner) isOpValidateNumFulfilled(headBlockHash string, opRecord *OperationRecord, opBlock *Block) bool {
	headBlockNo := m.blockchain[headBlockHash].BlockNo
	blockNo := opBlock.BlockNo
	return headBlockNo-blockNo >= uint32(opRecord.Op.ValidateNum)
}

// Manages miner state updates during a fast-forward OR a branch switch.
//
// In the case of a branch switch, we perform the following procedure:
// - Traverse the blocks in the old branch one at a time, up to the most
//   recent common ancestor
//     - Update (reverse) ink accounts for each block
//     - In each block, for each operation:
//         If it is in the unvalidated group, then see if it exists in the new branch
//           If it exists in the new branch:
//             If its validateNum has been satisfied, then move it to the validated group
//             If its validateNum has not been satisfied, then keep it in the unvalidated group
//           If it doesn't exist in the new branch, move it back to the unmined group
//         If it isn't in the unvalidated group (and is therefore in the validated group),
//         then remove it from the validated group and discard it
//
// Assumption: oldBlockHash and newBlockHash must both be valid block hashes
// for blocks which exist in the miner's current block map, and are both
// connected to the genesis block.
//
// TODO: Mutex
//
func (m *Miner) changeBlockchainHead(oldBlockHash, newBlockHash string) {
	// newBlock and oldBlock are "current" block pointers in the new and
	// old blockchain, respectively, as we traverse backwards
	newBlock := m.blockchain[newBlockHash]
	oldBlock := m.blockchain[oldBlockHash]
	newBranch := []*Block{}
	oldBranch := []*Block{}
	newBranchOps := make(map[string]bool)

	// [Fast Forward + Branch Switch]
	// Add blocks to the new branch up to the block num of the old branch head
	for newBlock.BlockNo > oldBlock.BlockNo {
		newBranch = append(newBranch, newBlock)
		for _, opRecord := range newBlock.Records {
			newBranchOps[opRecord.OpSig] = true
		}
		newBlock = m.blockchain[newBlock.PrevHash]
	}

	// [Branch Switch Only]
	// At this point, if newBlock and oldBlock are not equal, then we need to
	// perform a branch switch. We add blocks to the new and old branches up to
	// the most recent common ancestor.
	for newBlock != oldBlock {
		newBranch = append(newBranch, newBlock)
		for _, opRecord := range newBlock.Records {
			newBranchOps[opRecord.OpSig] = true
		}
		oldBranch = append(oldBranch, oldBlock)
		newBlock = m.blockchain[newBlock.PrevHash]
		oldBlock = m.blockchain[oldBlock.PrevHash]
	}

	// [Branch Switch Only]
	// Take each operation in the old branch and check against operations in
	// the new branch to take appropriate action.
	for _, block := range oldBranch {
		for _, opRecord := range block.Records {
			if _, opUnvalidated := m.unvalidatedOps[opRecord.OpSig]; opUnvalidated {
				if _, inNewBranch := newBranchOps[opRecord.OpSig]; inNewBranch {
					// Remove from unvalidated (it will be dealt with later)
					delete(m.unvalidatedOps, opRecord.OpSig)
				} else {
					// Move from unvalidated to unmined
					m.unminedOps[opRecord.OpSig] = &opRecord
					delete(m.unvalidatedOps, opRecord.OpSig)
				}
			} else {
				// Reverse ink account for the op and remove from validated
				op := opRecord.Op
				if op.Type == ADD {
					m.inkAccounts[opRecord.PubKeyString] += op.InkCost
				} else {
					m.inkAccounts[opRecord.PubKeyString] -= op.InkCost
				}
				delete(m.validatedOps, opRecord.OpSig)
			}
		}
		// Reverse ink account for the mined block
		if len(block.Records) == 0 {
			m.inkAccounts[block.PubKeyString] -= m.settings.InkPerNoOpBlock
		} else {
			m.inkAccounts[block.PubKeyString] -= m.settings.InkPerOpBlock
		}
	}

	// [Fast Forward + Branch Switch]
	// Take each operation in the new branch and either add it to validated
	// or unvalidated. Update ink accounts.
	for _, block := range newBranch {
		for _, opRecord := range block.Records {
			if m.isOpValidateNumFulfilled(newBlockHash, &opRecord, block) {
				m.validatedOps[opRecord.OpSig] = &opRecord
			} else {
				m.unvalidatedOps[opRecord.OpSig] = &opRecord
			}
		}
		m.applyBlockInk(block)
	}

	m.longestChainLastBlockHash = newBlockHash
	m.newLongestChain <- true
}

// Sends block to all connected miners
// Makes sure that enough miners are connected; if under minimum, it calls for more
func (m *Miner) disseminateToConnectedMiners(block *Block, blockHash string) {
	m.getMiners() // checks all miners, connects to more if needed
	request := new(MinerRequest)
	request.Payload = make([]interface{}, 2)
	request.Payload[0] = *block
	request.Payload[1] = blockHash
	response := new(MinerResponse)
	for minerAddr, minerCon := range m.miners {
		isConnected := false
		minerCon.Call("Miner.PingMiner", "", &isConnected)
		if isConnected {
			minerCon.Call("Miner.SendBlock", request, response)
		} else {
			delete(m.miners, minerAddr)
		}
	}
}

// Adds a block's hash to its parent's list of child hashes.
//
func (m *Miner) addBlockChild(block *Block, hash string) {
	if _, exists := m.blockChildren[block.PrevHash]; !exists {
		m.blockChildren[block.PrevHash] = []string{hash}
	} else {
		children := m.blockChildren[block.PrevHash]
		m.blockChildren[block.PrevHash] = append(children, hash)
	}
}

func (m *Miner) validateNewShape(s shapelib.Shape) (inkCost uint32, err error) {
<<<<<<< HEAD
=======
	if s.Stroke == "" {
		err = errorLib.InvalidShapeFillStrokeError("Shape stroke must be specified")
		return
	} else if s.Fill == "" {
		err = errorLib.InvalidShapeFillStrokeError("Shape fill must be specified")
		return
	} else if s.Stroke == "transparent" && s.Fill == "transparent" {
		err = errorLib.InvalidShapeFillStrokeError("Both fill and stroke cannot be transparent")
		return
	}

>>>>>>> ff0d1794
	canvasSettings := m.settings.CanvasSettings
	_, geo, err := s.IsValid(canvasSettings.CanvasXMax, canvasSettings.CanvasYMax)
	if err != nil {
		return
	} else if inkCost = uint32(geo.GetInkCost()); inkCost > m.inkAccounts[m.pubKeyString] {
		err = errorLib.InsufficientInkError(m.inkAccounts[m.pubKeyString])
		return
	} else {
		// Check against all unmined, unvalidated, and validated operations
		if overlaps, hash := m.hasOverlappingShape(s, geo); overlaps {
			err = errorLib.ShapeOverlapError(hash)
			return
		}
	}
	return
}

func (m *Miner) hasOverlappingShape(s shapelib.Shape, geo shapelib.ShapeGeometry) (overlaps bool, hash string) {
	for hash, opRecord := range m.unminedOps {
		_s := opRecord.Op.Shape
		if _s.Owner == s.Owner {
			continue
		} else if _geo, _ := _s.GetGeometry(); _geo.HasOverlap(geo) {
			return true, hash
		}
	}
	for hash, opRecord := range m.unvalidatedOps {
		_s := opRecord.Op.Shape
		if _s.Owner == s.Owner {
			continue
		} else if _geo, _ := _s.GetGeometry(); _geo.HasOverlap(geo) {
			return true, hash
		}
	}
	for hash, opRecord := range m.validatedOps {
		_s := opRecord.Op.Shape
		if _s.Owner == s.Owner {
			continue
		} else if _geo, _ := _s.GetGeometry(); _geo.HasOverlap(geo) {
			return true, hash
		}
	}
	return false, hash
}

func (m *Miner) blockSuccessfullyMined(block *Block) bool {
	encodedBlock, err := json.Marshal(*block)
	checkError(err)
	blockHash := md5Hash(encodedBlock)
	if m.hashMatchesPOWDifficulty(blockHash) {
		logger.Println("Found a new Block!: ", block, blockHash)
		m.blockchain[blockHash] = block
		m.addBlockChild(block, blockHash)
		logger.Println("Current BlockChainMap: ", m.blockchain)
		m.longestChainLastBlockHash = blockHash
		m.applyBlockInk(block)
		m.moveUnminedToUnvalidated(block)
		m.disseminateToConnectedMiners(block, blockHash)
		return true
	} else {
		return false
	}
}

// Asserts that block hash matches the intended POW difficulty
func (m *Miner) hashMatchesPOWDifficulty(blockhash string) bool {
	return strings.HasSuffix(blockhash, strings.Repeat("0", int(m.settings.PoWDifficultyNoOpBlock)))
}

func (m *Miner) moveUnminedToUnvalidated(block *Block) {
	for _, opRecord := range block.Records {
		m.unvalidatedOps[opRecord.OpSig] = &opRecord
		delete(m.unminedOps, opRecord.OpSig)
	}
}

// Sends block to all connected miners
// Makes sure that enough miners are connected; if under minimum, it calls for more
func (m *Miner) disseminateOpToConnectedMiners(opRec *OperationRecord) {
	m.getMiners() // checks all miners, connects to more if needed
	request := new(MinerRequest)
	request.Payload = make([]interface{}, 1)
	request.Payload[0] = *opRec
	response := new(MinerResponse)
	for minerAddr, minerCon := range m.miners {
		isConnected := false
		minerCon.Call("Miner.PingMiner", "", &isConnected)
		if isConnected {
			minerCon.Call("Miner.SendOp", request, response)
		} else {
			delete(m.miners, minerAddr)
		}
	}
}

// </PRIVATE METHODS : MINER>
////////////////////////////////////////////////////////////////////////////////////////////

//

////////////////////////////////////////////////////////////////////////////////////////////
// <RPC METHODS>

func (m *Miner) Hello(_ string, nonce *string) error {
	*nonce = getRand256()
	m.nonces[*nonce] = true
	return nil
}

// Once a token is successfully retrieved, that nonce can no longer be used
//
func (m *Miner) GetToken(request *ArtnodeRequest, response *MinerResponse) (err error) {
	nonce := request.Payload[0].(string)
	r := new(big.Int)
	s := new(big.Int)
	r, r_ok := r.SetString(request.Payload[1].(string), 0)
	s, s_ok := s.SetString(request.Payload[2].(string), 0)

	if !r_ok || !s_ok {
		response.Error = new(errorLib.InvalidSignatureError)
		return
	}

	_, validNonce := m.nonces[nonce]
	validSignature := ecdsa.Verify(&m.pubKey, []byte(nonce), r, s)

	if validNonce && validSignature {
		delete(m.nonces, nonce)
		response.Error = nil
		response.Payload = make([]interface{}, 3)
		token := getRand256()
		m.tokens[token] = true

		response.Payload[0] = token
		response.Payload[1] = m.settings.CanvasSettings.CanvasXMax
		response.Payload[2] = m.settings.CanvasSettings.CanvasYMax
	} else {
		response.Error = new(errorLib.InvalidSignatureError)
	}

	return nil
}

// Gets the svg string for the shape identified by a given shape hash (operation
// signature), if it exists.
//
// This only checks for ops in the validated group (because there's no way an art
// app could get the hash of an unvalidated operation).
//
func (m *Miner) GetSvgString(request *ArtnodeRequest, response *MinerResponse) error {
	token := request.Token
	_, validToken := m.tokens[token]
	if !validToken {
		response.Error = errorLib.InvalidTokenError(token)
		return nil
	}

	hash := request.Payload[0].(string)
	opRecord := m.validatedOps[hash]
	if opRecord == nil {
		response.Error = errorLib.InvalidShapeHashError(hash)
		return nil
	}

	shape := opRecord.Op.Shape
	response.Error = nil
	response.Payload = make([]interface{}, 1)
	response.Payload[0] = `<path d="` + shape.ShapeSvgString + `" stroke="` + shape.Stroke + `" fill="` + shape.Fill + `"/>`
	return nil
}

func (m *Miner) SendBlock(request *MinerRequest, response *MinerResponse) error {
	logger.Println("Received Block: ", request.Payload[1].(string))

	block := request.Payload[0].(Block)
	blockHash := request.Payload[1].(string)

	// TODO:
	//		Validate Block
	isHashValid := m.validateBlock(&block, blockHash)
	m.moveUnminedToUnvalidated(&block) // need to remove unmined ops to stop mining mined ops
	//		If Valid, add to block chain
	//		Else return invalid

	// If new block, disseminate
	if _, exists := m.blockchain[blockHash]; !exists && isHashValid {
		m.blockchain[blockHash] = &block
		m.addBlockChild(&block, blockHash)
		// compute longest chain
		newChainLength := m.lengthLongestChain(blockHash)
		oldChainLength := m.lengthLongestChain(m.longestChainLastBlockHash)
		logger.Println(newChainLength, oldChainLength)
		if newChainLength > oldChainLength {
			if oldChainLength == 0 {
				m.changeBlockchainHead(m.settings.GenesisBlockHash, blockHash)
			} else {
				m.changeBlockchainHead(m.longestChainLastBlockHash, blockHash)
			}
		} else if newChainLength == oldChainLength {
			if blockHash > m.longestChainLastBlockHash {
				m.changeBlockchainHead(m.longestChainLastBlockHash, blockHash)
			}
		}

		//		Disseminate Block to connected Miners
		m.disseminateToConnectedMiners(&block, blockHash)
	}
	return nil
}

func (m *Miner) SendOp(request *MinerRequest, response *MinerResponse) error {
	opRec := request.Payload[0].(OperationRecord)
	logger.Println("Received Op: ", opRec.OpSig)
	isSigValid := m.validateOp(opRec)
	// If new block, disseminate
	_, unMinedExists := m.unminedOps[opRec.OpSig]
	_, unValidExists := m.unvalidatedOps[opRec.OpSig]
	_, validExists := m.validatedOps[opRec.OpSig]

	if !unMinedExists && !unValidExists && !validExists && isSigValid {
		m.unminedOps[opRec.OpSig] = &opRec

		//	Disseminate Op to connected Miners
		m.disseminateOpToConnectedMiners(&opRec)
	}
	return nil
}

// Pings all miners currently listed in the miner map
// If a connected miner fails to reply, that miner should be removed from the map
func (m *Miner) PingMiner(payload string, reply *bool) error {
	*reply = true
	return nil
}

func (m *Miner) BidirectionalSetup(request *MinerRequest, response *MinerResponse) error {
	minerAddr := request.Payload[0].(string)
	minerConn, err := rpc.Dial("tcp", minerAddr)
	if err != nil {
		delete(m.miners, minerAddr)
	} else {
		m.miners[minerAddr] = minerConn
		logger.Println("birectional setup complete")
	}
	return nil
}

func (m *Miner) GetBlockChain(request *MinerRequest, response *MinerResponse) error {
	logger.Println("GetBlockChain")
	if len(m.longestChainLastBlockHash) < 1 {
		return nil
	}

	longestChainLength := m.blockchain[m.longestChainLastBlockHash].BlockNo
	longestChain := make([]Block, longestChainLength)

	var currhash = m.longestChainLastBlockHash
	for i := 0; i < int(longestChainLength); i++ {
		longestChain[i] = *m.blockchain[currhash]
		currhash = m.blockchain[currhash].PrevHash
	}
	response.Error = nil
	response.Payload = make([]interface{}, 2)
	response.Payload[0] = m.longestChainLastBlockHash
	response.Payload[1] = longestChain

	return nil
}

// Get the amount of ink remaining associated with the miners pub/priv key pair
func (m *Miner) GetInk(request *ArtnodeRequest, response *MinerResponse) error {
	token := request.Token
	_, validToken := m.tokens[token]
	if !validToken {
		response.Error = errorLib.InvalidTokenError(token)
		return nil
	}

	response.Error = nil
	response.Payload = make([]interface{}, 1)
	response.Payload[0] = m.inkAccounts[m.pubKeyString]

	return nil
}

// Get the hash of the genesis block
func (m *Miner) GetGenesisBlock(request *ArtnodeRequest, response *MinerResponse) error {
	token := request.Token
	_, validToken := m.tokens[token]
	if !validToken {
		response.Error = errorLib.InvalidTokenError(token)
		return nil
	}

	response.Error = nil
	response.Payload = make([]interface{}, 1)
	response.Payload[0] = m.settings.GenesisBlockHash

	return nil
}

// Gets a list of shape hashes (operation signatures) in a given block.
//
func (m *Miner) GetShapes(request *ArtnodeRequest, response *MinerResponse) error {
	token := request.Token
	_, validToken := m.tokens[token]
	if !validToken {
		response.Error = errorLib.InvalidTokenError(token)
		return nil
	}

	hash := request.Payload[0].(string)
	block := m.blockchain[hash]
	if block == nil {
		response.Error = errorLib.InvalidBlockHashError(hash)
		return nil
	}

	response.Error = nil
	response.Payload = make([]interface{}, 1)
	shapeHashes := make([]string, len(block.Records))
	for i, record := range block.Records {
		shapeHashes[i] = record.OpSig
	}
	response.Payload[0] = shapeHashes

	return nil
}

// Get a list of block hashes which are children of a given block
func (m *Miner) GetChildren(request *ArtnodeRequest, response *MinerResponse) error {
	token := request.Token
	_, validToken := m.tokens[token]
	if !validToken {
		response.Error = errorLib.InvalidTokenError(token)
		return nil
	}

	hash := request.Payload[0].(string)
	children, exists := m.blockChildren[hash]
	if !exists {
		response.Error = errorLib.InvalidBlockHashError(hash)
		return nil
	}
	response.Error = nil
	response.Payload = make([]interface{}, 1)
	response.Payload[0] = children

	return nil
}

func (m *Miner) AddShape(request *ArtnodeRequest, response *MinerResponse) (err error) {
	token := request.Token
	_, validToken := m.tokens[token]
	if !validToken {
		response.Error = errorLib.InvalidTokenError(token)
		return
	}

	validateNum := request.Payload[0].(uint8)
	shapeType := shapelib.ShapeType(request.Payload[1].(int))
	shapeSvgString := request.Payload[2].(string)
	fill := strings.Trim(request.Payload[3].(string), " ")
	stroke := strings.Trim(request.Payload[4].(string), " ")

	shape := shapelib.Shape{
		ShapeType:      shapeType,
		ShapeSvgString: shapeSvgString,
		Fill:           fill,
		Stroke:         stroke,
		Owner:          m.pubKeyString}

	inkCost, err := m.validateNewShape(shape)
	if err != nil {
		response.Error = err
		return
	}

	op := Operation{
		Type:        ADD,
		Shape:       shape,
		InkCost:     inkCost,
		ValidateNum: validateNum,
		TimeStamp:   time.Now().UnixNano()}

	opSig := m.addOperationRecord(&op)

	response.Error = nil
	response.Payload = make([]interface{}, 2)
	response.Payload[0] = opSig
	response.Payload[1] = m.inkAccounts[m.pubKeyString] - inkCost

	return
}

func (m *Miner) DeleteShape(request *ArtnodeRequest, response *MinerResponse) (err error) {
	token := request.Token
	_, validToken := m.tokens[token]
	if !validToken {
		response.Error = errorLib.InvalidTokenError(token)
		return nil
	}

	shapeHash := request.Payload[0].(string)
	validateNum := request.Payload[1].(uint8)

	opRecord := m.validatedOps[shapeHash]
	if opRecord == nil || opRecord.PubKeyString != m.pubKeyString {
		response.Error = errorLib.ShapeOwnerError(shapeHash)
		return
	}

	op := Operation{
		Type: REMOVE,
		// TODO: We need to set the fill to white here to 'erase' the shape
		Shape:       opRecord.Op.Shape,
		InkCost:     opRecord.Op.InkCost,
		ValidateNum: validateNum,
		TimeStamp:   time.Now().UnixNano()}

	opSig := m.addOperationRecord(&op)

	response.Error = nil
	response.Payload = make([]interface{}, 2)
	response.Payload[0] = opSig
	response.Payload[1] = m.inkAccounts[m.pubKeyString] + opRecord.Op.InkCost

	return
}

func (m *Miner) OpValidated(request *ArtnodeRequest, response *MinerResponse) (err error) {
	token := request.Token
	_, validToken := m.tokens[token]
	if !validToken {
		response.Error = errorLib.InvalidTokenError(token)
		return
	}

	opSig := request.Payload[0].(string)
	op := m.validatedOps[opSig]

	response.Payload = make([]interface{}, 2)
	response.Payload[0] = false
	response.Payload[1] = ""
	if op == nil {
		response.Payload[0] = false
	} else {
		blockHash, err := m.getOpBlockHash(opSig)
		if err != nil {
			response.Error = err
		} else {
			response.Payload[0] = true
			response.Payload[1] = blockHash
		}
	}

	return
}

// </RPC METHODS>
////////////////////////////////////////////////////////////////////////////////////////////

//

////////////////////////////////////////////////////////////////////////////////////////////
// <HELPER METHODS>

func (m *Miner) addOperationRecord(op *Operation) (opSig string) {
	encodedOp, err := json.Marshal(*op)
	checkError(err)
	r, s, err := ecdsa.Sign(rand.Reader, &m.privKey, encodedOp)
	checkError(err)
	sig := Signature{r, s}
	encodedSig, err := json.Marshal(sig)
	checkError(err)
	opSig = string(encodedSig)

	opRecord := OperationRecord{
		Op:           *op,
		OpSig:        opSig,
		PubKeyString: m.pubKeyString}

	m.unminedOps[opSig] = &opRecord
	m.disseminateOpToConnectedMiners(&opRecord)

	return
}

// Counts the length of the block chain given a block hash
func (m *Miner) lengthLongestChain(blockhash string) int {
	var length int
	if len(blockhash) < 1 {
		return length
	}
	var currhash = blockhash
	for {
		length++
		prevBlockHash := m.blockchain[currhash].PrevHash
		if _, exists := m.blockchain[prevBlockHash]; exists {
			currhash = prevBlockHash
			if currhash == m.settings.GenesisBlockHash {
				return length
			}
		} else {
			// Case where the last block in this chain isn't the Genesis one
			return 0
		}
	}
	return length
}

// Asserts the following about a given block and blockHash:
// - blockhash matches POW difficulty and nonce is correct
// - the given block points to a valid hash in the blockchain
// TODO: operation validations
func (m *Miner) validateBlock(block *Block, blockHash string) bool {
	encodedBlock, err := json.Marshal(*block)
	checkError(err)
	newBlockHash := md5Hash(encodedBlock)
	if m.hashMatchesPOWDifficulty(newBlockHash) && blockHash == newBlockHash && m.blockchain[block.PrevHash] != nil {
		logger.Println("Received Block hashes to correct hash")
		return true
	}
	return false
}

// Asserts the following about a given OperationRecord:
// TODO: shape, ink and valid sig
func (m *Miner) validateOp(opRec OperationRecord) bool {
	return true
}

func (m *Miner) getOpBlockHash(opSig string) (string, error) {
	hash := m.longestChainLastBlockHash
	block := m.blockchain[hash]
	blockNo := block.BlockNo
	for blockNo > 1 {
		ops := block.Records
		for _, op := range ops {
			if op.OpSig == opSig {
				return hash, nil
			}
		}

		hash = block.PrevHash
		block = m.blockchain[hash]
		blockNo = block.BlockNo
	}

	return "", errorLib.InvalidShapeHashError(opSig)
}

// </HELPER METHODS>
////////////////////////////////////////////////////////////////////////////////////////////

////////////////////////////////////////////////////////////////////////////////////////////
// <HELPER METHODS>

func checkError(err error) error {
	if err != nil {
		fmt.Fprintf(os.Stderr, "Error: %v\n", err)
		return err
	}
	return nil
}

// TODO: CLEANUP will not need to use this function when using keys from command line
func generateNewKeys() ecdsa.PrivateKey {
	c := elliptic.P521()
	privKey, err := ecdsa.GenerateKey(c, rand.Reader)
	checkError(err)
	return *privKey
}

func decodeStringPubKey(pubkey string) *ecdsa.PublicKey {
	pubBytes, _ := hex.DecodeString(pubkey)
	pubKey, err := x509.ParsePKIXPublicKey(pubBytes)
	if checkError(err) != nil {
		log.Fatalln("Error with Public Key")
	}
	return pubKey.(*ecdsa.PublicKey)
}

// Generates a secure 256-bit nonce/token string for
// artnode request authentication.
//
func getRand256() string {
	str := make([]rune, 64)
	maxIndex := big.NewInt(int64(len(alphabet)))
	for i := range str {
		index, _ := rand.Int(rand.Reader, maxIndex)
		str[i] = alphabet[index.Int64()]
	}
	return string(str)
}

// Computes the md5 hash of a given byte slice
func md5Hash(data []byte) string {
	h := md5.New()
	h.Write(data)
	str := hex.EncodeToString(h.Sum(nil))
	return str
}

// UNCOMMENT to test op mining - can remove once ops begin to flow

// func (m *Miner) testAddOperation() {
// 	shape := &Shape{PATH, "svgString", "fill", "stroke", m.pubKey, make([]Command, 1), make([]Point, 1), make([]LineSegment, 1), Point{0, 1}, Point{1, 0}}
// 	op := &Operation{ADD, *shape, "shapehashstring", uint32(20), uint8(3)}
// 	opRecord := &OperationRecord{*op, "some sig", "somekey"}
// 	time.Sleep(time.Second * 5)
// 	m.unminedOps[opRecord.OpSig] = *opRecord
// 	return
// }

// </HELPER METHODS>
////////////////////////////////////////////////////////////////////////////////////////////<|MERGE_RESOLUTION|>--- conflicted
+++ resolved
@@ -572,20 +572,6 @@
 }
 
 func (m *Miner) validateNewShape(s shapelib.Shape) (inkCost uint32, err error) {
-<<<<<<< HEAD
-=======
-	if s.Stroke == "" {
-		err = errorLib.InvalidShapeFillStrokeError("Shape stroke must be specified")
-		return
-	} else if s.Fill == "" {
-		err = errorLib.InvalidShapeFillStrokeError("Shape fill must be specified")
-		return
-	} else if s.Stroke == "transparent" && s.Fill == "transparent" {
-		err = errorLib.InvalidShapeFillStrokeError("Both fill and stroke cannot be transparent")
-		return
-	}
-
->>>>>>> ff0d1794
 	canvasSettings := m.settings.CanvasSettings
 	_, geo, err := s.IsValid(canvasSettings.CanvasXMax, canvasSettings.CanvasYMax)
 	if err != nil {
