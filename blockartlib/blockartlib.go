/*

This package specifies the application's interface to the the BlockArt
library (blockartlib) to be used in project 1 of UBC CS 416 2017W2.

*/

package blockartlib

import (
	"crypto/ecdsa"
<<<<<<< HEAD
	"crypto/rand"
	"net/rpc"
	"os"
=======
	"fmt"
>>>>>>> d47a75b1
)

// Represents a type of shape in the BlockArt system.
type ShapeType int

const (
	// Path shape.
	PATH ShapeType = iota

	// Circle shape (extra credit).
	// CIRCLE
)

<<<<<<< HEAD
// Represents the type of operation for a shape on the canvas
type OpType int
const (
	ADD OpType = iota
	REMOVE
)

// Represents error codes for requests to an ink miner
type MinerResponseError int
const (
	NO_ERROR MinerResponseError = iota
	INVALID_SIGNATURE
	INVALID_TOKEN
	INSUFFICIENT_INK
	INVALID_SHAPE_SVG_STRING
	SHAPE_SVG_STRING_TOO_LONG
	SHAPE_OVERLAP
	OUT_OF_BOUNDS
	INVALID_SHAPE_HASH
	INVALID_BLOCK_HASH
)

type MinerResponse struct {
	Error   MinerResponseError
	Payload []interface{}
}

type ArtnodeRequest struct {
	Token   string
	Payload []interface{}
}

=======
>>>>>>> d47a75b1
// Settings for a canvas in BlockArt.
type CanvasSettings struct {
	// Canvas dimensions
	CanvasXMax uint32
	CanvasYMax uint32
}

// Settings for an instance of the BlockArt project/network.
type MinerNetSettings struct {
	// Hash of the very first (empty) block in the chain.
	GenesisBlockHash string

	// The minimum number of ink miners that an ink miner should be
	// connected to. If the ink miner dips below this number, then
	// they have to retrieve more nodes from the server using
	// GetNodes().
	MinNumMinerConnections uint8

	// Mining ink reward per op and no-op blocks (>= 1)
	InkPerOpBlock   uint32
	InkPerNoOpBlock uint32

	// Number of milliseconds between heartbeat messages to the server.
	HeartBeat uint32

	// Proof of work difficulty: number of zeroes in prefix (>=0)
	PoWDifficultyOpBlock   uint8
	PoWDifficultyNoOpBlock uint8

	// Canvas settings
	canvasSettings CanvasSettings
}

// Represents a canvas in the system.
type Canvas interface {
	// Adds a new shape to the canvas.
	// Can return the following errors:
	// - DisconnectedError
	// - InsufficientInkError
	// - InvalidShapeSvgStringError
	// - ShapeSvgStringTooLongError
	// - ShapeOverlapError
	// - OutOfBoundsError
	AddShape(validateNum uint8, shapeType ShapeType, shapeSvgString string, fill string, stroke string) (shapeHash string, blockHash string, inkRemaining uint32, err error)

	// Returns the encoding of the shape as an svg string.
	// Can return the following errors:
	// - DisconnectedError
	// - InvalidShapeHashError
	GetSvgString(shapeHash string) (svgString string, err error)

	// Returns the amount of ink currently available.
	// Can return the following errors:
	// - DisconnectedError
	GetInk() (inkRemaining uint32, err error)

	// Removes a shape from the canvas.
	// Can return the following errors:
	// - DisconnectedError
	// - ShapeOwnerError
	DeleteShape(validateNum uint8, shapeHash string) (inkRemaining uint32, err error)

	// Retrieves hashes contained by a specific block.
	// Can return the following errors:
	// - DisconnectedError
	// - InvalidBlockHashError
	GetShapes(blockHash string) (shapeHashes []string, err error)

	// Returns the block hash of the genesis block.
	// Can return the following errors:
	// - DisconnectedError
	GetGenesisBlock() (blockHash string, err error)

	// Retrieves the children blocks of the block identified by blockHash.
	// Can return the following errors:
	// - DisconnectedError
	// - InvalidBlockHashError
	GetChildren(blockHash string) (blockHashes []string, err error)

	// Closes the canvas/connection to the BlockArt network.
	// - DisconnectedError
	CloseCanvas() (inkRemaining uint32, err error)
}

type CanvasInstance struct {
<<<<<<< HEAD
	MinerAddr string
	Miner     *rpc.Client
	Token     string
=======
	minerAddr string
	privKey   ecdsa.PrivateKey
	settings  CanvasSettings
	shapes    map[string]Shape
}

type Shape struct {
	shapeType      ShapeType
	shapeSvgString string
	fill           string
	stroke         string
	owner          ecdsa.PublicKey

	commands     []Command
	vertices     []Point
	lineSegments []LineSegment
	min          Point
	max          Point
>>>>>>> d47a75b1
}

////////////////////////////////////////////////////////////////////////////////////////////
// <ERROR DEFINITIONS>

// These type definitions allow the application to explicitly check
// for the kind of error that occurred. Each API call below lists the
// errors that it is allowed to raise.
//
// Also see:
// https://blog.golang.org/error-handling-and-go
// https://blog.golang.org/errors-are-values

// Contains address IP:port that art node cannot connect to.
type DisconnectedError string

func (e DisconnectedError) Error() string {
	return fmt.Sprintf("BlockArt: cannot connect to [%s]", string(e))
}

// Contains amount of ink remaining.
type InsufficientInkError uint32

func (e InsufficientInkError) Error() string {
	return fmt.Sprintf("BlockArt: Not enough ink to addShape [%d]", uint32(e))
}

// Contains the offending svg string.
type InvalidShapeSvgStringError string

func (e InvalidShapeSvgStringError) Error() string {
	return fmt.Sprintf("BlockArt: Bad shape svg string [%s]", string(e))
}

// Contains the offending svg string.
type ShapeSvgStringTooLongError string

func (e ShapeSvgStringTooLongError) Error() string {
	return fmt.Sprintf("BlockArt: Shape svg string too long [%s]", string(e))
}

// Contains the bad shape hash string.
type InvalidShapeHashError string

func (e InvalidShapeHashError) Error() string {
	return fmt.Sprintf("BlockArt: Invalid shape hash [%s]", string(e))
}

// Contains the bad shape hash string.
type ShapeOwnerError string

func (e ShapeOwnerError) Error() string {
	return fmt.Sprintf("BlockArt: Shape owned by someone else [%s]", string(e))
}

// Empty
type OutOfBoundsError struct{}

func (e OutOfBoundsError) Error() string {
	return fmt.Sprintf("BlockArt: Shape is outside the bounds of the canvas")
}

// Contains the hash of the shape that this shape overlaps with.
type ShapeOverlapError string

func (e ShapeOverlapError) Error() string {
	return fmt.Sprintf("BlockArt: Shape overlaps with a previously added shape [%s]", string(e))
}

// Contains the invalid block hash.
type InvalidBlockHashError string

func (e InvalidBlockHashError) Error() string {
	return fmt.Sprintf("BlockArt: Invalid block hash [%s]", string(e))
}

// </ERROR DEFINITIONS>
////////////////////////////////////////////////////////////////////////////////////////////

////////////////////////////////////////////////////////////////////////////////////////////
// <EXPORTED METHODS>

// The constructor for a new Canvas object instance. Takes the miner's
// IP:port address string and a public-private key pair (ecdsa private
// key type contains the public key). Returns a Canvas instance that
// can be used for all future interactions with blockartlib.
//
// The returned Canvas instance is a singleton: an application is
// expected to interact with just one Canvas instance at a time.
//
// The art node will undergo the following registration/verification
// protocol with the ink miner:
//
// 1. ArtNode -> InkMiner  Hello
// 2. InkMiner -> ArtNode  Nonce
// 3. ArtNode -> Inkminer  Sign(Nonce)
// 4. InkMiner -> ArtNode  Token, CanvasSettings
//
// The returned token (if registration is successful) must be included
// in all future API calls.
//
// Can return the following errors:
// - DisconnectedError
func OpenCanvas(minerAddr string, privKey ecdsa.PrivateKey) (canvas Canvas, setting CanvasSettings, err error) {
<<<<<<< HEAD
	// Greet the miner and retrieve a nonce
	miner, err := rpc.Dial("tcp", minerAddr)
	if checkError(err) != nil {
		return CanvasInstance{}, CanvasSettings{}, DisconnectedError(minerAddr)
	}
	var nonce string
	err = miner.Call("Miner.Hello", "", &nonce)
	if checkError(err) != nil {
		return CanvasInstance{}, CanvasSettings{}, DisconnectedError(minerAddr)
	}

	// Sign the nonce and form a token request
	r, s, err := ecdsa.Sign(rand.Reader, &privKey, []byte(nonce))
	checkError(err)
	request := new(ArtnodeRequest)
	request.Payload = make([]interface{}, 3)
    request.Payload[0] = nonce
    request.Payload[1] = r.String()
    request.Payload[2] = s.String()

    // Request token and canvas settings from the miner
    response := new(MinerResponse)
    err = miner.Call("Miner.GetToken", request, response)
	if checkError(err) != nil || response.Error == INVALID_SIGNATURE {
		return CanvasInstance{}, CanvasSettings{}, DisconnectedError(minerAddr)
	}
	token := response.Payload[0].(string)
	setting = response.Payload[1].(CanvasSettings)
	canvas = CanvasInstance{minerAddr, miner, token}
=======
	setting = CanvasSettings{} // TODO: fetch from server
	canvas = CanvasInstance{minerAddr, privKey, setting, make(map[string]Shape)}
>>>>>>> d47a75b1

	return canvas, setting, nil
}

// Adds a new shape to the canvas.
// Can return the following errors:
// - DisconnectedError
// - InsufficientInkError
// - InvalidShapeSvgStringError
// - ShapeSvgStringTooLongError
// - ShapeOverlapError
// - OutOfBoundsError
func (c CanvasInstance) AddShape(validateNum uint8, shapeType ShapeType, shapeSvgString string, fill string, stroke string) (shapeHash string, blockHash string, inkRemaining uint32, err error) {
<<<<<<< HEAD
	// TODO
=======
	shape := Shape{
		fill:           fill,
		stroke:         stroke,
		shapeType:      shapeType,
		shapeSvgString: shapeSvgString,
		owner:          c.privKey.PublicKey}
	shapeHash = shape.hash()

	blockHash = ""
	inkRemaining = 0

	shape.evaluateSvgString()
	if valid, err := shape.isValid(c.settings.CanvasXMax, c.settings.CanvasYMax); !valid {
		return shapeHash, blockHash, inkRemaining, err
	} else if c.hasOverlappingShape(shape) {
		return shapeHash, blockHash, inkRemaining, ShapeOverlapError(shapeHash)
	}

>>>>>>> d47a75b1
	return shapeHash, blockHash, inkRemaining, nil
}

// Returns the encoding of the shape as an svg string.
// Can return the following errors:
// - DisconnectedError
// - InvalidShapeHashError
//
// TODO: Testing
//
func (c CanvasInstance) GetSvgString(shapeHash string) (svgString string, err error) {
<<<<<<< HEAD
	request := new(ArtnodeRequest)
	request.Token = c.Token
	request.Payload = make([]interface{}, 1)
	request.Payload[0] = shapeHash
	response := new(MinerResponse)

	err = c.Miner.Call("Miner.GetSvgString", request, response)
	if checkError(err) != nil || response.Error == INVALID_TOKEN {
		return "", DisconnectedError(c.MinerAddr)
	} else if response.Error == INVALID_SHAPE_HASH {
		return "", InvalidShapeHashError(shapeHash)
	}

	svgString = response.Payload[0].(string)

	return svgString, nil
=======
	// TODO
	return "", nil
>>>>>>> d47a75b1
}

// Returns the amount of ink currently available.
// Can return the following errors:
// - DisconnectedError
//
// TODO: Testing
//
func (c CanvasInstance) GetInk() (inkRemaining uint32, err error) {
	request := new(ArtnodeRequest)
	request.Token = c.Token
	response := new(MinerResponse)

	err = c.Miner.Call("Miner.GetInk", request, response)
	if checkError(err) != nil || response.Error == INVALID_TOKEN {
		return 0, DisconnectedError(c.MinerAddr)
	}

	inkRemaining = response.Payload[0].(uint32)

	return inkRemaining, nil
}

// Removes a shape from the canvas.
// Can return the following errors:
// - DisconnectedError
// - ShapeOwnerError
func (c CanvasInstance) DeleteShape(validateNum uint8, shapeHash string) (inkRemaining uint32, err error) {
	// TODO
	return 0, nil
}

// Retrieves hashes contained by a specific block.
// Can return the following errors:
// - DisconnectedError
// - InvalidBlockHashError
//
// For now, assume that this call returns all shapes (both add and delete operations)
// No duplicates, because add and remove operations for the same shape can't be in
// the same block.
//
// TODO: Double check these semantics.
//
func (c CanvasInstance) GetShapes(blockHash string) (shapeHashes []string, err error) {
	request := new(ArtnodeRequest)
	request.Token = c.Token
	request.Payload = make([]interface{}, 1)
	request.Payload[0] = blockHash
	response := new(MinerResponse)

	err = c.Miner.Call("Miner.GetShapes", request, response)
	if checkError(err) != nil || response.Error == INVALID_TOKEN {
		return []string{}, DisconnectedError(c.MinerAddr)
	} else if response.Error == INVALID_BLOCK_HASH {
		return []string{}, InvalidBlockHashError(blockHash)
	}

	shapeHashes = response.Payload[0].([]string)

	return shapeHashes, nil
}

// Returns the block hash of the genesis block.
// Can return the following errors:
// - DisconnectedError
//
// TODO: Testing
//
func (c CanvasInstance) GetGenesisBlock() (blockHash string, err error) {
	request := new(ArtnodeRequest)
	request.Token = c.Token
	response := new(MinerResponse)

	err = c.Miner.Call("Miner.GetGenesisBlock", request, response)
	if checkError(err) != nil || response.Error == INVALID_TOKEN {
		return "", DisconnectedError(c.MinerAddr)
	}

	blockHash = response.Payload[0].(string)

	return blockHash, nil
}

// Retrieves the children blocks of the block identified by blockHash.
// Can return the following errors:
// - DisconnectedError
// - InvalidBlockHashError
func (c CanvasInstance) GetChildren(blockHash string) (blockHashes []string, err error) {
	request := new(ArtnodeRequest)
	request.Token = c.Token
	request.Payload = make([]interface{}, 1)
	request.Payload[0] = blockHash
	response := new(MinerResponse)

	err = c.Miner.Call("Miner.GetChildren", request, response)
	if checkError(err) != nil || response.Error == INVALID_TOKEN {
		return []string{}, DisconnectedError(c.MinerAddr)
	} else if response.Error == INVALID_BLOCK_HASH {
		return []string{}, InvalidBlockHashError(blockHash)
	}

	blockHashes = response.Payload[0].([]string)

	return blockHashes, nil
}

// Closes the canvas/connection to the BlockArt network.
// - DisconnectedError
func (c CanvasInstance) CloseCanvas() (inkRemaining uint32, err error) {
	// TODO
	return 0, nil
}

// </EXPORTED METHODS>
////////////////////////////////////////////////////////////////////////////////////////////

////////////////////////////////////////////////////////////////////////////////////////////
// <PRIVATE METHODS>

<<<<<<< HEAD
func checkError(err error) error {
	if err != nil {
		fmt.Fprintf(os.Stderr, "Error: %v\n", err)
		return err
=======
// Computes the ink required for the given shape according
// to the fill specification.
func (s *Shape) computeInkRequired() (inkUnits uint64) {
	if s.fill == "transparent" {
		inkUnits = computePerimeter(s.lineSegments)
	} else {
		inkUnits = computePixelArea(s.min, s.max, s.lineSegments)
	}

	return
}

// Determines if, within a canvas bound, a proposed shape is valid.
func (s *Shape) isValid(xMax uint32, yMax uint32) (valid bool, err error) {
	valid = true

	for _, vertex := range s.vertices {
		if valid = vertex.inBound(xMax, yMax); !valid {
			err = new(OutOfBoundsError)

			return
		}
	}

	if s.fill != "transparent" {
		for i := range s.lineSegments {
			curSeg := s.lineSegments[i]

			for j := range s.lineSegments {
				if i != j && curSeg.intersects(s.lineSegments[j]) == true {
					valid = false
					err = InvalidShapeSvgStringError(s.shapeSvgString)

					return
				}
			}

			if !valid {
				break
			}
		}
	}

	return
}

/* Evaluates a shapes provided SVG string to determine the following:
- Its min and max bounding box
- Its parsed commands
- Its vertices
- Its line segments
*/
func (s *Shape) evaluateSvgString() (err error) {
	s.min, s.max = Point{}, Point{}
	if s.commands, err = getCommands(s.shapeSvgString); err != nil {
		return
>>>>>>> d47a75b1
	}

	vertices := make([]Point, len(s.commands))

	absPos, relPos := Point{0, 0}, Point{0, 0}
	for i := range s.commands {
		_command := s.commands[i]

		switch _command.cmdType {
		case "M":
			absPos.x, absPos.y = _command.x, _command.y
			relPos.x, relPos.y = _command.x, _command.y

			vertices[i] = Point{relPos.x, relPos.y}
		case "H":
			relPos.x = _command.x

			vertices[i] = Point{relPos.x, absPos.y}
		case "V":
			relPos.y = _command.y

			vertices[i] = Point{absPos.x, relPos.y}
		case "L":
			relPos.x, relPos.y = _command.x, _command.y

			vertices[i] = Point{relPos.x, relPos.y}
		case "h":
			relPos.x = relPos.x + _command.x

			vertices[i] = Point{relPos.x, relPos.y}
		case "v":
			relPos.y = relPos.y + _command.y

			vertices[i] = Point{relPos.x, relPos.y}
		case "l":
			relPos.x, relPos.y = relPos.x+_command.x, relPos.y+_command.y

			vertices[i] = Point{relPos.x, relPos.y}
		}

		if i == 0 {
			s.min = relPos
			s.max = relPos
		} else {
			if relPos.x < s.min.x {
				s.min.x = relPos.x
			} else if relPos.x > s.max.x {
				s.max.x = relPos.x
			}

			if relPos.y < s.min.y {
				s.min.y = relPos.y
			} else if relPos.y > s.max.y {
				s.max.y = relPos.y
			}
		}
	}

	s.vertices = vertices
	s.lineSegments = getLineSegments(vertices)

	return
}

// Determines if a proposed shape overlape this shape.
func (s *Shape) hasOverlap(_s Shape) bool {
	// Easy preliminary: does the bounding box of _s encompass s
	if _s.fill != "transparent" && (_s.min.x <= s.min.x && _s.min.y <= s.min.y) && (_s.max.x >= s.max.x && _s.max.y >= s.max.y) {
		return true
	}

	if intersectExists(s.lineSegments, _s.lineSegments) {
		return true
	} else if s.fill != "transparent" && containsVertex(s.min, s.max, s.lineSegments, _s.vertices) {
		return true
	} else {
		return false
	}
}

// Determines if the proposed shape overlaps a shape on the canvas
// not belonging to the proposed shapes' owner.
func (c CanvasInstance) hasOverlappingShape(shape Shape) (overlap bool) {
	for _, _shape := range c.shapes { // For every shape on the canvas
		// Skip if owner is the same
		if _shape.owner == shape.owner {
			continue
		}

		// Check for an overlap
		if overlap = _shape.hasOverlap(shape); overlap {
			break
		}
	}

	return
}

func (s Shape) hash() string {
	return ""
}

// </PRIVATE METHODS>
////////////////////////////////////////////////////////////////////////////////////////////<|MERGE_RESOLUTION|>--- conflicted
+++ resolved
@@ -9,13 +9,11 @@
 
 import (
 	"crypto/ecdsa"
-<<<<<<< HEAD
+	"fmt"
+	"crypto/ecdsa"
 	"crypto/rand"
 	"net/rpc"
 	"os"
-=======
-	"fmt"
->>>>>>> d47a75b1
 )
 
 // Represents a type of shape in the BlockArt system.
@@ -29,7 +27,6 @@
 	// CIRCLE
 )
 
-<<<<<<< HEAD
 // Represents the type of operation for a shape on the canvas
 type OpType int
 const (
@@ -62,8 +59,6 @@
 	Payload []interface{}
 }
 
-=======
->>>>>>> d47a75b1
 // Settings for a canvas in BlockArt.
 type CanvasSettings struct {
 	// Canvas dimensions
@@ -149,15 +144,9 @@
 }
 
 type CanvasInstance struct {
-<<<<<<< HEAD
 	MinerAddr string
 	Miner     *rpc.Client
 	Token     string
-=======
-	minerAddr string
-	privKey   ecdsa.PrivateKey
-	settings  CanvasSettings
-	shapes    map[string]Shape
 }
 
 type Shape struct {
@@ -172,7 +161,6 @@
 	lineSegments []LineSegment
 	min          Point
 	max          Point
->>>>>>> d47a75b1
 }
 
 ////////////////////////////////////////////////////////////////////////////////////////////
@@ -277,7 +265,6 @@
 // Can return the following errors:
 // - DisconnectedError
 func OpenCanvas(minerAddr string, privKey ecdsa.PrivateKey) (canvas Canvas, setting CanvasSettings, err error) {
-<<<<<<< HEAD
 	// Greet the miner and retrieve a nonce
 	miner, err := rpc.Dial("tcp", minerAddr)
 	if checkError(err) != nil {
@@ -307,10 +294,6 @@
 	token := response.Payload[0].(string)
 	setting = response.Payload[1].(CanvasSettings)
 	canvas = CanvasInstance{minerAddr, miner, token}
-=======
-	setting = CanvasSettings{} // TODO: fetch from server
-	canvas = CanvasInstance{minerAddr, privKey, setting, make(map[string]Shape)}
->>>>>>> d47a75b1
 
 	return canvas, setting, nil
 }
@@ -324,9 +307,6 @@
 // - ShapeOverlapError
 // - OutOfBoundsError
 func (c CanvasInstance) AddShape(validateNum uint8, shapeType ShapeType, shapeSvgString string, fill string, stroke string) (shapeHash string, blockHash string, inkRemaining uint32, err error) {
-<<<<<<< HEAD
-	// TODO
-=======
 	shape := Shape{
 		fill:           fill,
 		stroke:         stroke,
@@ -345,7 +325,6 @@
 		return shapeHash, blockHash, inkRemaining, ShapeOverlapError(shapeHash)
 	}
 
->>>>>>> d47a75b1
 	return shapeHash, blockHash, inkRemaining, nil
 }
 
@@ -357,7 +336,6 @@
 // TODO: Testing
 //
 func (c CanvasInstance) GetSvgString(shapeHash string) (svgString string, err error) {
-<<<<<<< HEAD
 	request := new(ArtnodeRequest)
 	request.Token = c.Token
 	request.Payload = make([]interface{}, 1)
@@ -374,10 +352,6 @@
 	svgString = response.Payload[0].(string)
 
 	return svgString, nil
-=======
-	// TODO
-	return "", nil
->>>>>>> d47a75b1
 }
 
 // Returns the amount of ink currently available.
@@ -497,12 +471,10 @@
 ////////////////////////////////////////////////////////////////////////////////////////////
 // <PRIVATE METHODS>
 
-<<<<<<< HEAD
 func checkError(err error) error {
 	if err != nil {
 		fmt.Fprintf(os.Stderr, "Error: %v\n", err)
 		return err
-=======
 // Computes the ink required for the given shape according
 // to the fill specification.
 func (s *Shape) computeInkRequired() (inkUnits uint64) {
@@ -559,7 +531,6 @@
 	s.min, s.max = Point{}, Point{}
 	if s.commands, err = getCommands(s.shapeSvgString); err != nil {
 		return
->>>>>>> d47a75b1
 	}
 
 	vertices := make([]Point, len(s.commands))
