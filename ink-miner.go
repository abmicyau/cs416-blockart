--- conflicted
+++ resolved
@@ -1078,16 +1078,6 @@
 		return
 	}
 
-<<<<<<< HEAD
-	op := Operation{
-		Type: REMOVE,
-		// TODO: We need to set the fill to white here to 'erase' the shape
-		Shape:       opRecord.Op.Shape,
-		InkCost:     opRecord.Op.InkCost,
-		ValidateNum: validateNum,
-		TimeStamp:   time.Now().UnixNano()}
-
-=======
 	delShape := opRecord.Op.Shape
 	delShape.Fill, delShape.Stroke = "white", "white"
 
@@ -1098,7 +1088,6 @@
 		ValidateNum: validateNum,
 		TimeStamp:   time.Now().UnixNano()}
 
->>>>>>> 1b0f0feb
 	opSig := m.addOperationRecord(&op)
 
 	response.Error = nil
