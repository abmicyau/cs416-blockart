--- conflicted
+++ resolved
@@ -8,10 +8,6 @@
 package blockartlib
 
 import (
-<<<<<<< HEAD
-	"crypto/ecdsa"
-	"fmt"
-=======
 	"fmt"
 	"crypto/ecdsa"
 	"crypto/md5"
@@ -19,7 +15,6 @@
 	"encoding/json"
 	"net/rpc"
 	"os"
->>>>>>> ea8b5609
 )
 
 // Represents a type of shape in the BlockArt system.
@@ -136,20 +131,6 @@
 }
 
 type CanvasInstance struct {
-<<<<<<< HEAD
-	minerAddr string
-	privKey   ecdsa.PrivateKey
-	settings  CanvasSettings
-	shapes    map[string]Shape
-}
-
-type Shape struct {
-	shapeType      ShapeType
-	shapeSvgString string
-	fill           string
-	stroke         string
-	owner          ecdsa.PublicKey
-=======
 	MinerAddr string
 	Miner     *rpc.Client
 	PrivKey   ecdsa.PrivateKey
@@ -183,7 +164,6 @@
 	Records  []OperationRecord
 	PubKey   ecdsa.PublicKey
 	Nonce    uint32
->>>>>>> ea8b5609
 }
 
 ////////////////////////////////////////////////////////////////////////////////////////////
@@ -277,10 +257,6 @@
 // Can return the following errors:
 // - DisconnectedError
 func OpenCanvas(minerAddr string, privKey ecdsa.PrivateKey) (canvas Canvas, setting CanvasSettings, err error) {
-<<<<<<< HEAD
-	setting = CanvasSettings{} // TODO: fetch from server
-	canvas = CanvasInstance{minerAddr, privKey, setting, make(map[string]Shape)}
-=======
 	miner, err := rpc.Dial("tcp", minerAddr)
 
 	if err != nil {
@@ -298,7 +274,6 @@
 
 	// TODO: fetch from server
 	setting = CanvasSettings{}
->>>>>>> ea8b5609
 
 	return canvas, setting, nil
 }
@@ -312,21 +287,12 @@
 // - ShapeOverlapError
 // - OutOfBoundsError
 func (c CanvasInstance) AddShape(validateNum uint8, shapeType ShapeType, shapeSvgString string, fill string, stroke string) (shapeHash string, blockHash string, inkRemaining uint32, err error) {
-<<<<<<< HEAD
-	shape := Shape{shapeType, shapeSvgString, fill, stroke, c.privKey.PublicKey}
-=======
 	shape := Shape{shapeType, shapeSvgString, fill, stroke, c.PrivKey.PublicKey}
->>>>>>> ea8b5609
 	shapeHash = shape.hash()
 
 	blockHash = ""
 	inkRemaining = 0
 
-<<<<<<< HEAD
-	if c.hasOverlappingShape(shape) {
-		return shapeHash, blockHash, inkRemaining, ShapeOverlapError(shapeHash)
-	}
-=======
 	// TODO: Check for disconnection
 
 	// Validation steps
@@ -356,7 +322,6 @@
 	//       the appropriate error
 	//
 	// We'll probably go with option 2 and use the ShapeError type to interpret the error
->>>>>>> ea8b5609
 
 	return shapeHash, blockHash, inkRemaining, nil
 }
@@ -366,52 +331,6 @@
 // - DisconnectedError
 // - InvalidShapeHashError
 func (c CanvasInstance) GetSvgString(shapeHash string) (svgString string, err error) {
-<<<<<<< HEAD
-	// TODO
-	return "", nil
-}
-
-// Returns the amount of ink currently available.
-// Can return the following errors:
-// - DisconnectedError
-func (c CanvasInstance) GetInk() (inkRemaining uint32, err error) {
-	// TODO
-	return 0, nil
-}
-
-// Removes a shape from the canvas.
-// Can return the following errors:
-// - DisconnectedError
-// - ShapeOwnerError
-func (c CanvasInstance) DeleteShape(validateNum uint8, shapeHash string) (inkRemaining uint32, err error) {
-	// TODO
-	return 0, nil
-}
-
-// Retrieves hashes contained by a specific block.
-// Can return the following errors:
-// - DisconnectedError
-// - InvalidBlockHashError
-func (c CanvasInstance) GetShapes(blockHash string) (shapeHashes []string, err error) {
-	// TODO
-	return make([]string, 0), nil
-}
-
-// Returns the block hash of the genesis block.
-// Can return the following errors:
-// - DisconnectedError
-func (c CanvasInstance) GetGenesisBlock() (blockHash string, err error) {
-	// TODO
-	return "", nil
-}
-
-// Retrieves the children blocks of the block identified by blockHash.
-// Can return the following errors:
-// - DisconnectedError
-// - InvalidBlockHashError
-func (c CanvasInstance) GetChildren(blockHash string) (blockHashes []string, err error) {
-	// TODO
-=======
 	err = c.Miner.Call("Miner.GetSvgString", shapeHash, &svgString)
 	if checkError(err) != nil {
 		return "", DisconnectedError(c.MinerAddr)
@@ -465,7 +384,6 @@
 // - InvalidBlockHashError
 func (c CanvasInstance) GetChildren(blockHash string) (blockHashes []string, err error) {
 	// TODO
->>>>>>> ea8b5609
 	return make([]string, 0), nil
 }
 
@@ -488,9 +406,6 @@
 }
 
 func (s Shape) hash() string {
-<<<<<<< HEAD
-	return ""
-=======
 	encodedShape, err := json.Marshal(s)
 	if checkError(err) != nil {
 		return ""
@@ -508,7 +423,6 @@
 		return err
 	}
 	return nil
->>>>>>> ea8b5609
 }
 
 // </PRIVATE METHODS>
