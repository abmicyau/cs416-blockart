--- conflicted
+++ resolved
@@ -574,19 +574,10 @@
 		err = errorLib.InsufficientInkError(m.inkAccounts[m.pubKeyString])
 		return
 	} else {
-<<<<<<< HEAD
 		// Check against all unmined, unvalidated, and validated operations
 		if overlaps, hash := m.hasOverlappingShape(s, geo); overlaps {
-			return shapelib.ShapeOverlapError(hash)
-=======
-		for _sHash, _s := range m.shapes {
-			if _s.Owner == s.Owner {
-				continue
-			} else if _geo, _ := _s.GetGeometry(); _geo.HasOverlap(geo) {
-				err = errorLib.ShapeOverlapError(_sHash)
-				return
-			}
->>>>>>> a354d0b7
+			err = errorLib.ShapeOverlapError(hash)
+            return
 		}
 	}
 
@@ -733,24 +724,14 @@
 	}
 
 	hash := request.Payload[0].(string)
-<<<<<<< HEAD
 	opRecord := m.validatedOps[hash]
 	if opRecord == nil {
-		response.Error = INVALID_SHAPE_HASH
-		return nil
-	}
-
-	shape := opRecord.Op.Shape
-	response.Error = NO_ERROR
-=======
-	shape := m.shapes[hash]
-	if shape == nil {
 		response.Error = errorLib.InvalidShapeHashError(hash)
 		return nil
 	}
 
+	shape := opRecord.Op.Shape
 	response.Error = nil
->>>>>>> a354d0b7
 	response.Payload = make([]interface{}, 1)
 	response.Payload[0] = `<path d="` + shape.ShapeSvgString + `" stroke="` + shape.Stroke + `" fill="` + shape.Fill + `"/>`
 	return nil
