--- conflicted
+++ resolved
@@ -158,19 +158,14 @@
 	miner.init()
 	go miner.listenRPC()
 	miner.registerWithServer()
-<<<<<<< HEAD
 	go miner.getMiners()
-=======
 
 	// TODO: Get Nodes State Machine
 
 	//miner.minerAddrs = append(miner.minerAddrs, "127.0.0.1:46563") // for manual adding of miners right now
 	//miner.minerAddrs = append(miner.minerAddrs, "127.0.0.1:40883")
-	miner.connectToMiners()
 
 	miner.getLongestChain()
-
->>>>>>> b61eb367
 	for {
 		miner.mineNoOpBlock()
 	}
@@ -193,16 +188,7 @@
 	checkError(err)
 	listener, err := net.ListenTCP("tcp", tcpAddr)
 	checkError(err)
-<<<<<<< HEAD
 	m.localAddr = listener.Addr()
-=======
-	// Did the resolve again because tcpAddr was set to ":0"
-	// Server wants a TCPAddr to register
-	tcpAddr, err = net.ResolveTCPAddr("tcp", listener.Addr().String())
-	checkError(err)
->>>>>>> b61eb367
-
-	m.localAddr = *tcpAddr
 	logger.Println("Listening on: ", listener.Addr().String())
 	rpc.Register(m)
 	for {
@@ -218,21 +204,13 @@
 	serverConn, err := rpc.Dial("tcp", m.serverAddr)
 	settings := new(MinerNetSettings)
 	err = serverConn.Call("RServer.Register", &MinerInfo{m.localAddr, m.pubKey}, &settings)
-<<<<<<< HEAD
-	checkError(err)
+	if checkError(err) != nil {
+		//TODO: Crashing for now, will need to revisit if there is any softer way to handle the error
+		log.Fatal("Couldn't Register to Server")
+	}
 	m.serverConn = serverConn
 	m.settings = settings.MinerSettings
 	go m.startHeartBeats()
-=======
-	if checkError(err) != nil {
-		//TODO: Crashing for now, will need to revisit if there is any softer way to handle the error
-		log.Fatal("Couldn't Register to Server")
-	}
-	m.serverConn = serverConn
-	m.settings = settings.MinerSettings
-	go m.startHeartBeats()
-	logger.Println(settings)
->>>>>>> b61eb367
 }
 
 // Sends heartbeats every half second to the server to maintain connection
