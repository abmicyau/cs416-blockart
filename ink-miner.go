--- conflicted
+++ resolved
@@ -136,17 +136,6 @@
 	Nonce        uint32
 }
 
-<<<<<<< HEAD
-=======
-type Shape struct {
-	ShapeType      ShapeType
-	Path           string
-	Fill           string
-	Stroke         string
-	Owner          ecdsa.PublicKey
-}
-
->>>>>>> 23a7139a
 type Operation struct {
 	Type        OpType
 	Shape       Shape
@@ -644,14 +633,9 @@
 	//		Else return invalid
 
 	// If new block, disseminate
-<<<<<<< HEAD
-	if _, exists := m.blockchain[blockHash]; !exists {
-		m.blockchain[blockHash] = block
-        m.addBlockChild(block, blockHash)
-=======
 	if _, exists := m.blockchain[blockHash]; !exists && isHashValid {
 		m.blockchain[blockHash] = &block
->>>>>>> 23a7139a
+        m.addBlockChild(block, blockHash)
 		// compute longest chain
 		newChainLength := m.lengthLongestChain(blockHash)
 		oldChainLength := m.lengthLongestChain(m.longestChainLastBlockHash)
@@ -759,7 +743,6 @@
 	return nil
 }
 
-<<<<<<< HEAD
 // Get a list of block hashes which are children of a given block
 func (m *Miner) GetChildren(request *ArtnodeRequest, response *MinerResponse) error {
     token := request.Token
@@ -822,8 +805,6 @@
 ////////////////////////////////////////////////////////////////////////////////////////////
 // <HELPER METHODS>
 
-=======
->>>>>>> 23a7139a
 // Counts the length of the block chain given a block hash
 func (m *Miner) lengthLongestChain(blockhash string) int {
 	var length int
