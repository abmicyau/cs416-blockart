--- conflicted
+++ resolved
@@ -163,7 +163,7 @@
 
 	// TODO: Get Nodes State Machine
 
-	miner.minerAddrs = append(miner.minerAddrs, "127.0.0.1:44065") // for manual adding of miners right now
+	//miner.minerAddrs = append(miner.minerAddrs, "127.0.0.1:44065") // for manual adding of miners right now
 	//miner.minerAddrs = append(miner.minerAddrs, "127.0.0.1:40883")
 
 	miner.getLongestChain()
@@ -227,7 +227,7 @@
 
 // Gets miners from server if below MinNumMinerConnections
 func (m *Miner) getMiners() {
-  var addrSet []net.Addr
+	var addrSet []net.Addr
 	for minerAddr, minerCon := range m.miners {
 		var isConnected bool
 		minerCon.Call("Miner.PingMiners", "", &isConnected)
@@ -292,7 +292,6 @@
 
 	// TODO: When a new block comes that adds to longest chain, stop mining and switch longest chain
 	for {
-<<<<<<< HEAD
 		select {
 		case <-m.newLongestChain:
 			logger.Println("Got a new longest chain!")
@@ -312,33 +311,11 @@
 				logger.Println(m.blockchain)
 				m.longestChainLastBlockHash = blockHash
 				blockAndHash := &BlockAndHash{*block, blockHash}
-				for _, minerCon := range m.miners {
-					var isValid bool
-					minerCon.Call("Miner.SendBlock", blockAndHash, &isValid)
-				}
+				m.disseminateToConnectedMiners(*blockAndHash)
 				return
 			} else {
 				nonce++
 			}
-=======
-		block := &Block{blockNo, prevHash, make([]OperationRecord, 0), m.pubKey, nonce}
-		encodedBlock, err := json.Marshal(block)
-		if err != nil {
-			panic(err)
-		}
-		blockHash := md5Hash(encodedBlock)
-		if strings.HasSuffix(blockHash, strings.Repeat("0", int(m.settings.PoWDifficultyNoOpBlock))) {
-			logger.Println(block, blockHash)
-			m.updateShapes(block)
-			m.blockchain[blockHash] = block
-			logger.Println(m.blockchain)
-			m.longestChainLastBlockHash = blockHash
-			blockAndHash := &BlockAndHash{*block, blockHash}
-			m.disseminateToConnectedMiners(*blockAndHash)
-			return
-		} else {
-			nonce++
->>>>>>> 51b7338b
 		}
 	}
 }
@@ -417,6 +394,7 @@
 		}
 	}
 }
+
 // Pings all miners currently listed in the miner map
 // If a connected miner fails to reply, that miner should be removed from the map
 func (m *Miner) PingMiners(payload string, reply *bool) error {
