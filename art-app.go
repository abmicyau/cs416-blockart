--- conflicted
+++ resolved
@@ -19,16 +19,13 @@
 )
 
 func main() {
-<<<<<<< HEAD
-	minerAddr := "127.0.0.1:58288"
 	// TODO: use crypto/ecdsa to read pub/priv keys from a file argument.
 	privKey, err := ecdsa.GenerateKey(elliptic.P384(), rand.Reader)
 	if checkError(err) != nil {
 		return
 	}
-=======
+	
 	minerAddr := "127.0.0.1:8080"
->>>>>>> b87b1ba1
 
 	// Open a canvas.
 	canvas, _, err := blockartlib.OpenCanvas(minerAddr, *privKey)
@@ -38,18 +35,14 @@
 
 	_, _ = canvas.GetShapes("")
 
-<<<<<<< HEAD
- 	validateNum := 2
-=======
 	// validateNum := 2
->>>>>>> b87b1ba1
 
 	// Add a line.
-	shapeHash, blockHash, ink, err := canvas.AddShape(uint8(validateNum), blockartlib.PATH, "M 0 0 L 0 5", "transparent", "red")
-	if checkError(err) != nil {
-		return
-	}
-	fmt.Println(shapeHash, blockHash, ink)
+	// shapeHash, blockHash, ink, err := canvas.AddShape(uint8(validateNum), blockartlib.PATH, "M 0 0 L 0 5", "transparent", "red")
+	// if checkError(err) != nil {
+	// 	return
+	// }
+	// fmt.Println(shapeHash, blockHash, ink)
 
 	// // Add another line.
 	// shapeHash2, blockHash2, ink2, err := canvas.AddShape(validateNum, blockartlib.PATH, "M 0 0 L 5 0", "transparent", "blue")
