/*

A trivial application to illustrate how the blockartlib library can be
used from an application in project 1 for UBC CS 416 2017W2.

Usage:
go run art-app.go
*/

package main

// Expects blockartlib.go to be in the ./blockartlib/ dir, relative to
// this art-app.go file
import "./blockartlib"

import (
	"crypto/ecdsa"
	"crypto/elliptic"
	"crypto/rand"
	"fmt"
	"os"
)

func main() {
	minerAddr := "127.0.0.1:8080"
	// TODO: use crypto/ecdsa to read pub/priv keys from a file argument.
	privKey, err := ecdsa.GenerateKey(elliptic.P384(), rand.Reader)
	if checkError(err) != nil {
		return
	}

	// Open a canvas.
	canvas, _, err := blockartlib.OpenCanvas(minerAddr, *privKey)
	if checkError(err) != nil {
		return
	}

<<<<<<< HEAD
	_, _ = canvas.GetShapes("")

 	// validateNum := 2
=======
	// validateNum := 2
>>>>>>> 51b7338b

	// // Add a line.
	// shapeHash, blockHash, ink, err := canvas.AddShape(validateNum, blockartlib.PATH, "M 0 0 L 0 5", "transparent", "red")
	// if checkError(err) != nil {
	// 	return
	// }

	// // Add another line.
	// shapeHash2, blockHash2, ink2, err := canvas.AddShape(validateNum, blockartlib.PATH, "M 0 0 L 5 0", "transparent", "blue")
	// if checkError(err) != nil {
	// 	return
	// }

	// // Delete the first line.
	// ink3, err := canvas.DeleteShape(validateNum, shapeHash)
	// if checkError(err) != nil {
	// 	return
	// }

	// // assert ink3 > ink2

	// // Close the canvas.
	// ink4, err := canvas.CloseCanvas()
	// if checkError(err) != nil {
	// 	return
	// }
}

// If error is non-nil, print it out and return it.
func checkError(err error) error {
	if err != nil {
		fmt.Fprintf(os.Stderr, "Error ", err.Error())
		return err
	}
	return nil
}<|MERGE_RESOLUTION|>--- conflicted
+++ resolved
@@ -35,13 +35,9 @@
 		return
 	}
 
-<<<<<<< HEAD
 	_, _ = canvas.GetShapes("")
 
  	// validateNum := 2
-=======
-	// validateNum := 2
->>>>>>> 51b7338b
 
 	// // Add a line.
 	// shapeHash, blockHash, ink, err := canvas.AddShape(validateNum, blockartlib.PATH, "M 0 0 L 0 5", "transparent", "red")
